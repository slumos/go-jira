--- conflicted
+++ resolved
@@ -22,8 +22,6 @@
 	if resp.StatusCode == 200 {
 		results := jiradata.Components{}
 		return &results, json.NewDecoder(resp.Body).Decode(&results)
-<<<<<<< HEAD
-=======
 	}
 	return nil, responseError(resp)
 }
@@ -44,7 +42,6 @@
 	if resp.StatusCode == 200 {
 		results := jiradata.Versions{}
 		return &results, json.NewDecoder(resp.Body).Decode(&results)
->>>>>>> 90f01ce6
 	}
 	return nil, responseError(resp)
 }