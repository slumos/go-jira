--- conflicted
+++ resolved
@@ -51,14 +51,10 @@
 }
 
 func (o *GlobalOptions) GetPass() string {
-<<<<<<< HEAD
 	if o.cachedPassword != "" {
 		return o.cachedPassword
 	}
-=======
 	log.Debugf("Getting Password")
-	passwd := ""
->>>>>>> 01bdea97
 	if o.PasswordSource.Value != "" {
 		log.Debugf("password-source: %s", o.PasswordSource)
 		if o.PasswordSource.Value == "keyring" {
@@ -69,11 +65,8 @@
 				panic(err)
 			}
 		} else if o.PasswordSource.Value == "gopass" {
-<<<<<<< HEAD
-			log.Info("Querying gopass password source.")
-=======
+			log.Debugf("Querying gopass password source.")
 			binary := o.GetPasswordPath()
->>>>>>> 01bdea97
 			if o.PasswordDirectory.Value != "" {
 				orig := os.Getenv("PASSWORD_STORE_DIR")
 				log.Debugf("using password-directory: %s", o.PasswordDirectory)
@@ -98,11 +91,8 @@
 				log.Warning("Gopass binary was not found! Fallback to default password behaviour!")
 			}
 		} else if o.PasswordSource.Value == "pass" {
-<<<<<<< HEAD
-			log.Info("Querying pass password source.")
-=======
+			log.Debugf("Querying pass password source.")
 			binary := o.GetPasswordPath()
->>>>>>> 01bdea97
 			if o.PasswordDirectory.Value != "" {
 				orig := os.Getenv("PASSWORD_STORE_DIR")
 				log.Debugf("using password-directory: %s", o.PasswordDirectory)
