--- conflicted
+++ resolved
@@ -75,15 +75,11 @@
 				os.Setenv("PASSWORD_STORE_DIR", o.PasswordDirectory.Value)
 				defer os.Setenv("PASSWORD_STORE_DIR", orig)
 			}
-<<<<<<< HEAD
 			if passDir := os.Getenv("PASSWORD_STORE_DIR"); passDir != "" {
 				log.Debugf("using PASSWORD_STORE_DIR=%s", passDir)
 			}
-			if bin, err := exec.LookPath("gopass"); err == nil {
+			if bin, err := exec.LookPath(binary); err == nil {
 				log.Debugf("found gopass at: %s", bin)
-=======
-			if bin, err := exec.LookPath(binary); err == nil {
->>>>>>> 659a5c8e
 				buf := bytes.NewBufferString("")
 				cmd := exec.Command(bin, "show", "-o", o.keyName())
 				cmd.Stdout = buf
@@ -104,15 +100,11 @@
 				os.Setenv("PASSWORD_STORE_DIR", o.PasswordDirectory.Value)
 				defer os.Setenv("PASSWORD_STORE_DIR", orig)
 			}
-<<<<<<< HEAD
 			if passDir := os.Getenv("PASSWORD_STORE_DIR"); passDir != "" {
 				log.Debugf("using PASSWORD_STORE_DIR=%s", passDir)
 			}
-			if bin, err := exec.LookPath("pass"); err == nil {
+			if bin, err := exec.LookPath(binary); err == nil {
 				log.Debugf("found pass at: %s", bin)
-=======
-			if bin, err := exec.LookPath(binary); err == nil {
->>>>>>> 659a5c8e
 				buf := bytes.NewBufferString("")
 				cmd := exec.Command(bin, o.keyName())
 				cmd.Stdout = buf
